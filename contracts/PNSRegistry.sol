--- conflicted
+++ resolved
@@ -13,13 +13,10 @@
 import './Interfaces/IPNSRegistry.sol';
 import './Interfaces/IPNSResolver.sol';
 import './Interfaces/IPNSGuardian.sol';
-<<<<<<< HEAD
-=======
 
 interface AggregatorInterface {
 	function latestAnswer() external view returns (int256);
 }
->>>>>>> dee59022
 
 /**
  * @title The contract for phone number service Registry.
@@ -40,12 +37,7 @@
 	uint256 public registryRenewCostInUSD;
 
 	/// Oracle feed pricing
-<<<<<<< HEAD
-	AggregatorV3Interface public priceFeedContract;
-=======
-	//AggregatorV3Interface public priceFeedContract;
 	AggregatorInterface public priceFeedContract;
->>>>>>> dee59022
 
 	IPNSGuardian public pnsGuardianContract;
 
@@ -60,8 +52,6 @@
 	bytes32 public constant MAINTAINER_ROLE = keccak256('MAINTAINER_ROLE');
 	bytes32 public constant VERIFIER_ROLE = keccak256('VERIFIER_ROLE');
 
-<<<<<<< HEAD
-=======
 	/// Mapping state to map phonehash to a map of resolver record
 	mapping(bytes32 => mapping(string => ResolverRecord)) resolverRecordMapping;
 	/// Mapping state to store mobile phone number record that will be linked to a resolver
@@ -69,7 +59,6 @@
 	// mapping state to store resolver recordslinked to a phone number
 	mapping(bytes32 => ResolverRecord[]) public resolverRecords;
 
->>>>>>> dee59022
 	/**
 	 * @dev logs the event when a phoneHash record is created.
 	 * @param phoneHash The phoneHash to be linked to the record.
@@ -155,11 +144,7 @@
 		expiryTime = 365 days;
 		gracePeriod = 60 days;
 
-<<<<<<< HEAD
-		priceFeedContract = AggregatorV3Interface(_priceAggregator);
-=======
 		priceFeedContract = AggregatorInterface(_priceAggregator);
->>>>>>> dee59022
 		pnsGuardianContract = IPNSGuardian(_pnsGuardianContract);
 
 		_grantRole(DEFAULT_ADMIN_ROLE, msg.sender);
@@ -174,7 +159,6 @@
 	// 	return phoneRegistry[phoneHash];
 	// }
 
-<<<<<<< HEAD
 	function _setPhoneRecordMapping(PhoneRecord memory recordData, bytes32 phoneHash) internal {
 		PhoneRecord storage _recordData = phoneRegistry[phoneHash];
 		// _recordData.createdAt = recordData.createdAt;
@@ -188,8 +172,6 @@
 		_recordData.verifiedAt = recordData.verifiedAt;
 	}
 
-=======
->>>>>>> dee59022
 	/**
 	 * @dev Sets the record for a phoneHash.
 	 * @param phoneHash The phoneHash to update.
@@ -209,12 +191,8 @@
 	 * @param phoneHash The phoneHash to update.
 	 */
 	function isRecordVerified(bytes32 phoneHash) public view returns (bool) {
-<<<<<<< HEAD
-		return phoneRegistry[phoneHash].isVerified;
-=======
 		VerificationRecord memory verificationRecordData = pnsGuardianContract.getVerificationRecord(phoneHash);
 		return verificationRecordData.isVerified;
->>>>>>> dee59022
 	}
 
 	/**
@@ -251,16 +229,10 @@
 	 * @param phoneHash The phoneHash.
 	 */
 	function renew(bytes32 phoneHash) external payable virtual authorised(phoneHash) hasExpiryOf(phoneHash) {
-<<<<<<< HEAD
-		require(msg.value >= convertAmountToETH(registryRenewCost), 'insufficient balance');
-
-		PhoneRecord storage recordData = phoneRegistry[phoneHash];
-=======
 		//convert to wei
 		uint256 ethToUSD = convertETHToUSD(msg.value);
 		require(ethToUSD >= registryRenewCostInUSD, 'insufficient balance');
 		PhoneRecord storage recordData = records[phoneHash];
->>>>>>> dee59022
 		bool _timeHasPassedExpiryTime = _hasPassedExpiryTime(phoneHash);
 		bool _hasExhaustedGracePeriod = _hasPassedGracePeriod(phoneHash);
 
@@ -361,9 +333,7 @@
 		uint256 ethToUSD = convertETHToUSD(msg.value);
 		require(ethToUSD >= registryCostInUSD, 'insufficient balance');
 
-<<<<<<< HEAD
 		PhoneRecord storage recordData = phoneRegistry[phoneHash];
-=======
 		PhoneRecord storage recordData = records[phoneHash];
 
 		mapping(string => ResolverRecord) storage resolverRecordData = resolverRecordMapping[phoneHash];
@@ -377,7 +347,6 @@
 			resolverRecordData[label].exists = true;
 			resolverRecords[phoneHash].push(resolverRecordData[label]);
 		}
->>>>>>> dee59022
 		recordData.phoneHash = phoneHash;
 		recordData.owner = owner;
 		// recordData.createdAt = block.timestamp;
@@ -396,7 +365,6 @@
 		emit PhoneRecordCreated(phoneHash, resolver, owner);
 	}
 
-<<<<<<< HEAD
 	// function _linkphoneHashToWallet(
 	// 	bytes32 phoneHash,
 	// 	address resolver,
@@ -416,7 +384,6 @@
 	// 	}
 	// 	_setPhoneRecordMapping(recordData, phoneHash);
 	// }
-=======
 	function _linkphoneHashToWallet(
 		bytes32 phoneHash,
 		address resolver,
@@ -434,7 +401,6 @@
 			resolverRecords[phoneHash].push(resolverRecordData[label]);
 		}
 	}
->>>>>>> dee59022
 
 	/**
 	 * @dev Returns the hash for a given phoneHash
@@ -482,19 +448,10 @@
 				recordData.owner,
 				recordData.phoneHash,
 				recordData.exists,
-<<<<<<< HEAD
-				// _isInGracePeriod,
-				// _isExpired,
-				recordData.isVerified,
-				recordData.expirationTime,
-				recordData.verifiedAt
-				// recordData.createdAt
-=======
 				_isInGracePeriod,
 				_isExpired,
 				recordData.expirationTime,
 				recordData.createdAt
->>>>>>> dee59022
 			);
 	}
 
@@ -607,11 +564,6 @@
 		_;
 	}
 	modifier onlyVerified(bytes32 phoneHash) {
-<<<<<<< HEAD
-		require(phoneRegistry[phoneHash].isVerified, 'phone record is not verified');
-		_;
-	}
-=======
 		VerificationRecord memory verificationRecordData = pnsGuardianContract.getVerificationRecord(phoneHash);
 		require(verificationRecordData.isVerified, 'phone record is not verified');
 		_;
@@ -627,5 +579,4 @@
 
 	// Fallback function is called when msg.data is not empty
 	fallback() external payable {}
->>>>>>> dee59022
 }