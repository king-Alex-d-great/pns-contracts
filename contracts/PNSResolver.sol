// SPDX-License-Identifier: MIT
pragma solidity 0.8.9;
pragma experimental ABIEncoderV2;

//  ==========  External imports    ==========

import '@openzeppelin/contracts-upgradeable/proxy/utils/Initializable.sol';
import '@chainlink/contracts/src/v0.8/interfaces/AggregatorV3Interface.sol';
import '@openzeppelin/contracts-upgradeable/access/AccessControlUpgradeable.sol';

// ==========  Internal imports    ==========
import './Interfaces/IPNSResolver.sol';
import './Interfaces/IPNSRegistry.sol';

/**
 * @title The contract for phone number service.
 * @author PNS foundation core
 * @notice You can only interact with the public functions and state definitions.
 * @dev The interface IPNSResolver is inherited which inherits IPNSSchema.
 */
<<<<<<< HEAD
contract PNSResolver is IPNSSchema, Initializable, AccessControlUpgradeable {
    IPNSRegistry public registryContract;

    /**
     * @dev contract initializer function. This function exist because the contract is upgradable.
	 */
    function initialize(address _PNSRegistry) external initializer {
        __AccessControl_init();
        registryContract = IPNSRegistry(_PNSRegistry);
    }

    /**
     * @dev Returns the resolver details of the specified phoneHash.
	 * @param phoneHash The specified phoneHash.
	 */
    function getRecord(bytes32 phoneHash)
    external
    view
    returns (
        address owner,
        ResolverRecord[] memory,
        bytes32,
        uint256 createdAt,
        bool exists,
        bool isInGracePeriod,
        bool isExpired,
        bool isVerified,
        uint256 expirationTime
    )
    {
        return _getRecord(phoneHash);
    }

    /**
     * @dev Returns the address that owns the specified phone number.
	 * @param phoneHash The specified phoneHash.
	 * @return address of the owner.
	 */
    function getOwner(bytes32 phoneHash) public view virtual returns (address) {
        PhoneRecord[] memory records = registryContract.getRecordsMapping();
        address addr = records[phoneHash].owner;
        if (addr == address(this)) {
            return address(0x0);
        }
        return addr;
    }

    /**
     * @dev Returns whether a record has been imported to the registry.
	 * @param phoneHash The specified phoneHash.
	 * @return Bool if record exists
	 */
    function recordExists(bytes32 phoneHash) public view returns (bool) {
        PhoneRecord memory records = registryContract.getRecordsMapping();
        return records[phoneHash].exists;
    }
=======
contract PNSResolver is IPNSSchema, Initializable {
	IPNSRegistry public PNSRegistry;

	/**
	 * @dev contract initializer function. This function exist because the contract is upgradable.
	 */
	function initialize(IPNSRegistry _PNSRegistry) external initializer {
		PNSRegistry = _PNSRegistry;
	}

	/**
	 * @dev Returns the address that owns the specified phone number.
	 * @param phoneHash The specified phoneHash.
	 * @return address of the owner.
	 */
	function getOwner(bytes32 phoneHash) public view virtual returns (address) {
		PhoneRecord memory recordData = _getRecord(phoneHash);
		return recordData.owner;
	}

	/**
	 * @dev Returns whether a record has been imported to the registry.
	 * @param phoneHash The specified phoneHash.
	 * @return Bool if record exists
	 */
	function recordExists(bytes32 phoneHash) public view returns (bool) {
		PhoneRecord memory recordData = _getRecord(phoneHash);
		return recordData.exists;
	}
>>>>>>> 5894f46d

    /**
     * @dev Returns an existing label for the specified phone number phoneHash.
	 * @param phoneHash The specified phoneHash.
	 */
    function getResolverDetails(bytes32 phoneHash) external view returns (ResolverRecord[] memory resolver) {
        return _getResolverDetails(phoneHash);
    }

    function getVersion() external view virtual returns (uint32) {
        return 1;
    }

    /**
     * @dev Returns the address that owns the specified phone number phoneHash.
	 * @param phoneHash The specified phoneHash.
	 */
<<<<<<< HEAD
    function _getRecord(bytes32 phoneHash)
    internal
    view
    returns (
        address owner,
        ResolverRecord[] memory,
        bytes32,
        uint256 createdAt,
        bool exists,
        bool isInGracePeriod,
        bool isExpired,
        bool isVerified,
        uint256 expirationTime
    )
    {
        PhoneRecord memory records = registryContract.getRecordsMapping();
        PhoneRecord memory recordData = records[phoneHash];
        require(recordData.exists, 'phone record not found');
        bool _isInGracePeriod = _hasPassedExpiryTime(phoneHash);
        bool _isExpired = _hasPassedGracePeriod(phoneHash);
        bool _isVerified = registryContract.getVerificationStatus(phoneHash);

        return (
        recordData.owner,
        recordData.wallet,
        recordData.phoneHash,
        recordData.createdAt,
        recordData.exists,
        _isInGracePeriod,
        _isExpired,
        _isVerified,
        recordData.expirationTime
        );
    }

    /**
     * @dev Calculate the
	 * @param phoneHash The specified phoneHash.
	 * @return ResolverRecord
	 */
    function _getResolverDetails(bytes32 phoneHash) internal view returns (ResolverRecord[] memory) {
        PhoneRecord memory records = registryContract.getRecordsMapping();
        PhoneRecord memory recordData = records[phoneHash];
        require(recordData.exists, 'phone record not found');
        return recordData.wallet;
    }

    /**
     * @dev Returns the expiry state of an existing phone record.
	 * @param phoneHash The specified phoneHash.
	 */
    function _hasPassedExpiryTime(bytes32 phoneHash) internal view hasExpiryOf(phoneHash) returns (bool) {
        PhoneRecord memory records = registryContract.getRecordsMapping();
        return block.timestamp > records[phoneHash].expirationTime;
    }
=======
	function _getRecord(bytes32 phoneHash) internal view returns (PhoneRecord memory) {
		return PNSRegistry.getRecord(phoneHash);
	}

	/**
	 * @dev Calculate the
	 * @param phoneHash The specified phoneHash.
	 * @return ResolverRecord
	 */
	function _getResolverDetails(bytes32 phoneHash) internal view returns (ResolverRecord[] memory) {
		PhoneRecord memory recordData = _getRecord(phoneHash);
		require(recordData.exists, 'phone record not found');
		return recordData.wallet;
	}

	/**
	 * @dev Returns the expiry state of an existing phone record.
	 * @param phoneHash The specified phoneHash.
	 */
	function _hasPassedExpiryTime(bytes32 phoneHash) internal view hasExpiryOf(phoneHash) returns (bool) {
		PhoneRecord memory recordData = _getRecord(phoneHash);
		return block.timestamp > recordData.expirationTime;
	}
>>>>>>> 5894f46d

    /**
     * @dev Returns the grace period state of an existing phone record.
	 * @param phoneHash The specified phoneHash.
	 */
<<<<<<< HEAD
    function _hasPassedGracePeriod(bytes32 phoneHash) internal view hasExpiryOf(phoneHash) returns (bool) {
        PhoneRecord memory records = registryContract.getRecordsMapping();
        uint256 gracePeriod = registryContract.getGracePeriod();
        return block.timestamp > (records[phoneHash].expirationTime + gracePeriod);
    }

    /**
     * @dev Permits the function to run only if expiry of record is found
	 * @param phoneHash The phoneHash of the record to be compared.
	 */
    modifier hasExpiryOf(bytes32 phoneHash) {
        PhoneRecord memory records = registryContract.getRecordsMapping();
        require(records[phoneHash].expirationTime > 0, 'phone expiry record not found');
        _;
    }
=======
	function _hasPassedGracePeriod(bytes32 phoneHash) internal view hasExpiryOf(phoneHash) returns (bool) {
		uint256 gracePeriod = PNSRegistry.getGracePeriod();
		PhoneRecord memory recordData = _getRecord(phoneHash);
		return block.timestamp > (recordData.expirationTime + gracePeriod);
	}

	/**
	 * @dev Permits the function to run only if expiry of record is found
	 * @param phoneHash The phoneHash of the record to be compared.
	 */
	modifier hasExpiryOf(bytes32 phoneHash) {
		PhoneRecord memory recordData = _getRecord(phoneHash);
		require(recordData.expirationTime > 0, 'phone expiry record not found');
		_;
	}
>>>>>>> 5894f46d
}<|MERGE_RESOLUTION|>--- conflicted
+++ resolved
@@ -18,64 +18,6 @@
  * @notice You can only interact with the public functions and state definitions.
  * @dev The interface IPNSResolver is inherited which inherits IPNSSchema.
  */
-<<<<<<< HEAD
-contract PNSResolver is IPNSSchema, Initializable, AccessControlUpgradeable {
-    IPNSRegistry public registryContract;
-
-    /**
-     * @dev contract initializer function. This function exist because the contract is upgradable.
-	 */
-    function initialize(address _PNSRegistry) external initializer {
-        __AccessControl_init();
-        registryContract = IPNSRegistry(_PNSRegistry);
-    }
-
-    /**
-     * @dev Returns the resolver details of the specified phoneHash.
-	 * @param phoneHash The specified phoneHash.
-	 */
-    function getRecord(bytes32 phoneHash)
-    external
-    view
-    returns (
-        address owner,
-        ResolverRecord[] memory,
-        bytes32,
-        uint256 createdAt,
-        bool exists,
-        bool isInGracePeriod,
-        bool isExpired,
-        bool isVerified,
-        uint256 expirationTime
-    )
-    {
-        return _getRecord(phoneHash);
-    }
-
-    /**
-     * @dev Returns the address that owns the specified phone number.
-	 * @param phoneHash The specified phoneHash.
-	 * @return address of the owner.
-	 */
-    function getOwner(bytes32 phoneHash) public view virtual returns (address) {
-        PhoneRecord[] memory records = registryContract.getRecordsMapping();
-        address addr = records[phoneHash].owner;
-        if (addr == address(this)) {
-            return address(0x0);
-        }
-        return addr;
-    }
-
-    /**
-     * @dev Returns whether a record has been imported to the registry.
-	 * @param phoneHash The specified phoneHash.
-	 * @return Bool if record exists
-	 */
-    function recordExists(bytes32 phoneHash) public view returns (bool) {
-        PhoneRecord memory records = registryContract.getRecordsMapping();
-        return records[phoneHash].exists;
-    }
-=======
 contract PNSResolver is IPNSSchema, Initializable {
 	IPNSRegistry public PNSRegistry;
 
@@ -105,81 +47,23 @@
 		PhoneRecord memory recordData = _getRecord(phoneHash);
 		return recordData.exists;
 	}
->>>>>>> 5894f46d
 
-    /**
-     * @dev Returns an existing label for the specified phone number phoneHash.
+	/**
+	 * @dev Returns an existing label for the specified phone number phoneHash.
 	 * @param phoneHash The specified phoneHash.
 	 */
-    function getResolverDetails(bytes32 phoneHash) external view returns (ResolverRecord[] memory resolver) {
-        return _getResolverDetails(phoneHash);
-    }
+	function getResolverDetails(bytes32 phoneHash) external view returns (ResolverRecord[] memory resolver) {
+		return _getResolverDetails(phoneHash);
+	}
 
-    function getVersion() external view virtual returns (uint32) {
-        return 1;
-    }
+	function getVersion() external view virtual returns (uint32) {
+		return 1;
+	}
 
-    /**
-     * @dev Returns the address that owns the specified phone number phoneHash.
+	/**
+	 * @dev Returns the address that owns the specified phone number phoneHash.
 	 * @param phoneHash The specified phoneHash.
 	 */
-<<<<<<< HEAD
-    function _getRecord(bytes32 phoneHash)
-    internal
-    view
-    returns (
-        address owner,
-        ResolverRecord[] memory,
-        bytes32,
-        uint256 createdAt,
-        bool exists,
-        bool isInGracePeriod,
-        bool isExpired,
-        bool isVerified,
-        uint256 expirationTime
-    )
-    {
-        PhoneRecord memory records = registryContract.getRecordsMapping();
-        PhoneRecord memory recordData = records[phoneHash];
-        require(recordData.exists, 'phone record not found');
-        bool _isInGracePeriod = _hasPassedExpiryTime(phoneHash);
-        bool _isExpired = _hasPassedGracePeriod(phoneHash);
-        bool _isVerified = registryContract.getVerificationStatus(phoneHash);
-
-        return (
-        recordData.owner,
-        recordData.wallet,
-        recordData.phoneHash,
-        recordData.createdAt,
-        recordData.exists,
-        _isInGracePeriod,
-        _isExpired,
-        _isVerified,
-        recordData.expirationTime
-        );
-    }
-
-    /**
-     * @dev Calculate the
-	 * @param phoneHash The specified phoneHash.
-	 * @return ResolverRecord
-	 */
-    function _getResolverDetails(bytes32 phoneHash) internal view returns (ResolverRecord[] memory) {
-        PhoneRecord memory records = registryContract.getRecordsMapping();
-        PhoneRecord memory recordData = records[phoneHash];
-        require(recordData.exists, 'phone record not found');
-        return recordData.wallet;
-    }
-
-    /**
-     * @dev Returns the expiry state of an existing phone record.
-	 * @param phoneHash The specified phoneHash.
-	 */
-    function _hasPassedExpiryTime(bytes32 phoneHash) internal view hasExpiryOf(phoneHash) returns (bool) {
-        PhoneRecord memory records = registryContract.getRecordsMapping();
-        return block.timestamp > records[phoneHash].expirationTime;
-    }
-=======
 	function _getRecord(bytes32 phoneHash) internal view returns (PhoneRecord memory) {
 		return PNSRegistry.getRecord(phoneHash);
 	}
@@ -203,29 +87,11 @@
 		PhoneRecord memory recordData = _getRecord(phoneHash);
 		return block.timestamp > recordData.expirationTime;
 	}
->>>>>>> 5894f46d
 
-    /**
-     * @dev Returns the grace period state of an existing phone record.
+	/**
+	 * @dev Returns the grace period state of an existing phone record.
 	 * @param phoneHash The specified phoneHash.
 	 */
-<<<<<<< HEAD
-    function _hasPassedGracePeriod(bytes32 phoneHash) internal view hasExpiryOf(phoneHash) returns (bool) {
-        PhoneRecord memory records = registryContract.getRecordsMapping();
-        uint256 gracePeriod = registryContract.getGracePeriod();
-        return block.timestamp > (records[phoneHash].expirationTime + gracePeriod);
-    }
-
-    /**
-     * @dev Permits the function to run only if expiry of record is found
-	 * @param phoneHash The phoneHash of the record to be compared.
-	 */
-    modifier hasExpiryOf(bytes32 phoneHash) {
-        PhoneRecord memory records = registryContract.getRecordsMapping();
-        require(records[phoneHash].expirationTime > 0, 'phone expiry record not found');
-        _;
-    }
-=======
 	function _hasPassedGracePeriod(bytes32 phoneHash) internal view hasExpiryOf(phoneHash) returns (bool) {
 		uint256 gracePeriod = PNSRegistry.getGracePeriod();
 		PhoneRecord memory recordData = _getRecord(phoneHash);
@@ -241,5 +107,4 @@
 		require(recordData.expirationTime > 0, 'phone expiry record not found');
 		_;
 	}
->>>>>>> 5894f46d
 }