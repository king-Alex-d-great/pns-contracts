--- conflicted
+++ resolved
@@ -68,11 +68,7 @@
 		address signer = ECDSA.recover(prefixedHashMessage, _signature);
 		//implement 20 days to reauthicate record & claim mechanism here.
 
-<<<<<<< HEAD
-		IPNSRegistry.PhoneRecord memory recordData = registryContract.getRecordMapping(phoneHash);
-=======
 		VerificationRecord storage verificationRecordData = verificationRecordMapping[phoneHash];
->>>>>>> dee59022
 
 		if (!verificationRecordData.exists) {
 			verificationRecordData.owner = signer;
@@ -81,11 +77,6 @@
 			verificationRecordData.exists = true;
 			verificationRecordData.isVerified = status;
 		}
-
-<<<<<<< HEAD
-		registryContract.setPhoneRecordMapping(recordData, phoneHash);
-=======
->>>>>>> dee59022
 		emit PhoneVerified(signer, phoneHash, block.timestamp);
 	}
 
@@ -97,22 +88,9 @@
 	/**
 	 * @notice updates registry layer address
 	 */
-<<<<<<< HEAD
-	function setPNSRegistry(address _registryAddress) external onlyOwner {
-		registryAddress = _registryAddress;
-		registryContract = IPNSRegistry(registryAddress);
-	}
-
-	/**
-	 * @notice updates guardian layer address
-	 */
-	function setGuardianVerifier(address _guardianVerifier) external onlyOwner {
-		guardianVerifier = _guardianVerifier;
-=======
 	function getVerificationStatus(bytes32 phoneHash) public view returns (bool) {
 		VerificationRecord memory verificationRecord = verificationRecordMapping[phoneHash];
 		return verificationRecord.isVerified;
->>>>>>> dee59022
 	}
 
 	/**
